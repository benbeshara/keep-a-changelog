--- conflicted
+++ resolved
@@ -1,9 +1,5 @@
 const fs = require('fs');
-<<<<<<< HEAD
-const { parser, Changelog } = require('../src');
-=======
-const { parser, Release } = require('../src');
->>>>>>> 7e01f85a
+const { parser, Changelog, Release } = require('../src');
 const assert = require('assert');
 
 const changelog = parser(fs.readFileSync(__dirname + '/changelog.md', 'UTF-8'));
