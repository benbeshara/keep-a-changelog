<!-- deno-fmt-ignore-file -->

# Changelog

All notable changes to this project will be documented in this file.

The format is based on [Keep a Changelog](http://keepachangelog.com/)
and this project adheres to [Semantic Versioning](http://semver.org/).

<<<<<<< HEAD
## [0.10.4] - 2021-03-04
### Fixed
- Allow to pass a version number to `--release` command [#18]

## [0.10.3] - 2021-01-09
### Fixed
- Support for multiline links [#16]

## [0.10.2] - 2020-10-11
### Added
- New command option --quiet added to cli [#14] [#15]

### Changed
- `changelong` command will exit with code 1 if it fails to parse the changelog file

## [0.10.1] - 2020-05-04
### Added
- New command --latest-release added to cli
- New command --release added to cli

### Fixed
- Removed trailing space in the default description generated with --init
- Updated dependencies

## [0.10.0] - 2020-02-08
### Added
- Documentation to extend `Release` class + test coverage [#12] [#13]
- Ability to use extended `Release` within `parser` [#12] [#13]

### Fixed
- Upgrade semver and mocha to the latest version

## [0.9.1] - 2019-11-26
### Fixed
- Undefined function bug in CLI

## [0.9.0] - 2019-11-26
### Removed
- Support for node < 10

## [0.8.2] - 2019-11-26
### Added
- Allow to customize the HEAD branch to compare the unreleased versions

### Fixed
- Compare with master branch in gitlab
- Nested lists were flatten
- Updated yargs-parser

## [0.8.1] - 2019-05-27
### Fixed
- Support for more than one unreleased version
- Updated semver to the latest version

## [0.8.0] - 2019-03-02
### Added
- New property `Changelog.tagNameBuilder` to customize how the tag names are generated - [#10]
- New `Release.setDate()` function - [#9]

### Fixed
- Update `yargs-parser` dependency to v13.0.0

## [0.7.0] - 2018-11-29
### Changed
- Removed some spaces before and after some titles to inline with the changelog format

## [0.6.7] - 2018-11-29
### Fixed
- Fixed the links sorting to compare issues numerically instead alphabetically

## [0.6.6] - 2018-11-29
### Changed
- Order the links alphabetically

## [0.6.5] - 2018-11-01
### Fixed
- Updated issue autodetection to prevent unwanted extractions - [#7]

## [0.6.4] - 2018-09-03
### Added
- Added `findRelease` function to `Changelog` for finding a release by version number - [#6]
- Added `setVersion` function to `Release` for changing the version of a release - [#6]

## [0.6.3] - 2018-08-22
### Fixed
- Fixed trailing newlines when no links are present - [#5]
- Fixed case of unreleased version to match http://keepachangelog.com/ - [#4]
- Fixed Release isEmpty and add tests - [#3]

## [0.6.2] - 2018-07-24
### Added
- Support for unreleased versions (releases with version but without date)

## [0.6.1] - 2018-06-30
### Fixed
- Prevent inserting duplicated links

## [0.6.0] - 2018-06-12
### Added
- CLI Api: New option `--init`, to generate an empty CHANGELOG.md file

## [0.5.2] - 2018-05-12
### Fixed
- Issues autodetection links

## [0.5.1] - 2018-05-12
### Fixed
- Issues autodetection problems with texts like `#3.4`
- Test execution was commented

## [0.5.0] - 2018-05-09
### Added
- Allow to insert a footer at the end of the changelog

### Changed
- Placed the urls of the issues at bottom
- Indent automatically the extra lines of the changes

### Fixed
- Parser refactoring

## [0.4.0] - 2018-03-22
### Added
- Create links automatically to the issues

### Fixed
- Use UTC date functions to fix decrement issue - [#1]

## [0.3.1] - 2017-12-11
### Added
- CLI Api: New option `--file`, to change the filename used
- CLI Api: New option `--url`, to set or change the project url
- CLI Api: New option `--https`, to change the use of https in the url scheme

## [0.3.0] - 2017-12-08
### Added
- Added colors in CLI
- Parser errors contains the line number in the CHANGELOG file

### Fixed
- Fixed parsing bug when the changelog is using incorrect title levels

## [0.2.0] - 2017-12-07
### Changed
- Parser improvements
- Changed the constructor arguments of Changelog, Change and Release classes

### Removed
- Removed static factories. Use `new` instead.

### Fixed
- The last version should't have diff link

## 0.1.0 - 2017-12-07
First version

[#1]: https://github.com/oscarotero/keep-a-changelog/issues/1
[#3]: https://github.com/oscarotero/keep-a-changelog/issues/3
[#4]: https://github.com/oscarotero/keep-a-changelog/issues/4
[#5]: https://github.com/oscarotero/keep-a-changelog/issues/5
[#6]: https://github.com/oscarotero/keep-a-changelog/issues/6
[#7]: https://github.com/oscarotero/keep-a-changelog/issues/7
[#9]: https://github.com/oscarotero/keep-a-changelog/issues/9
[#10]: https://github.com/oscarotero/keep-a-changelog/issues/10
[#12]: https://github.com/oscarotero/keep-a-changelog/issues/12
[#13]: https://github.com/oscarotero/keep-a-changelog/issues/13
[#14]: https://github.com/oscarotero/keep-a-changelog/issues/14
[#15]: https://github.com/oscarotero/keep-a-changelog/issues/15
[#16]: https://github.com/oscarotero/keep-a-changelog/issues/16
[#18]: https://github.com/oscarotero/keep-a-changelog/issues/18

[0.10.4]: https://github.com/oscarotero/keep-a-changelog/compare/v0.10.3...v0.10.4
[0.10.3]: https://github.com/oscarotero/keep-a-changelog/compare/v0.10.2...v0.10.3
[0.10.2]: https://github.com/oscarotero/keep-a-changelog/compare/v0.10.1...v0.10.2
[0.10.1]: https://github.com/oscarotero/keep-a-changelog/compare/v0.10.0...v0.10.1
[0.10.0]: https://github.com/oscarotero/keep-a-changelog/compare/v0.9.1...v0.10.0
[0.9.1]: https://github.com/oscarotero/keep-a-changelog/compare/v0.9.0...v0.9.1
[0.9.0]: https://github.com/oscarotero/keep-a-changelog/compare/v0.8.2...v0.9.0
[0.8.2]: https://github.com/oscarotero/keep-a-changelog/compare/v0.8.1...v0.8.2
[0.8.1]: https://github.com/oscarotero/keep-a-changelog/compare/v0.8.0...v0.8.1
[0.8.0]: https://github.com/oscarotero/keep-a-changelog/compare/v0.7.0...v0.8.0
[0.7.0]: https://github.com/oscarotero/keep-a-changelog/compare/v0.6.7...v0.7.0
[0.6.7]: https://github.com/oscarotero/keep-a-changelog/compare/v0.6.6...v0.6.7
[0.6.6]: https://github.com/oscarotero/keep-a-changelog/compare/v0.6.5...v0.6.6
[0.6.5]: https://github.com/oscarotero/keep-a-changelog/compare/v0.6.4...v0.6.5
[0.6.4]: https://github.com/oscarotero/keep-a-changelog/compare/v0.6.3...v0.6.4
[0.6.3]: https://github.com/oscarotero/keep-a-changelog/compare/v0.6.2...v0.6.3
[0.6.2]: https://github.com/oscarotero/keep-a-changelog/compare/v0.6.1...v0.6.2
[0.6.1]: https://github.com/oscarotero/keep-a-changelog/compare/v0.6.0...v0.6.1
[0.6.0]: https://github.com/oscarotero/keep-a-changelog/compare/v0.5.2...v0.6.0
[0.5.2]: https://github.com/oscarotero/keep-a-changelog/compare/v0.5.1...v0.5.2
[0.5.1]: https://github.com/oscarotero/keep-a-changelog/compare/v0.5.0...v0.5.1
[0.5.0]: https://github.com/oscarotero/keep-a-changelog/compare/v0.4.0...v0.5.0
[0.4.0]: https://github.com/oscarotero/keep-a-changelog/compare/v0.3.1...v0.4.0
[0.3.1]: https://github.com/oscarotero/keep-a-changelog/compare/v0.3.0...v0.3.1
[0.3.0]: https://github.com/oscarotero/keep-a-changelog/compare/v0.2.0...v0.3.0
[0.2.0]: https://github.com/oscarotero/keep-a-changelog/compare/v0.1.0...v0.2.0
=======
## [2.0.0] - 2021-12-08
New version merging Deno and Node code. There are no changes.

[2.0.0]: https://github.com/oscarotero/keep-a-changelog/releases/tag/v2.0.0
>>>>>>> 6343a15a
<|MERGE_RESOLUTION|>--- conflicted
+++ resolved
@@ -7,207 +7,7 @@
 The format is based on [Keep a Changelog](http://keepachangelog.com/)
 and this project adheres to [Semantic Versioning](http://semver.org/).
 
-<<<<<<< HEAD
-## [0.10.4] - 2021-03-04
-### Fixed
-- Allow to pass a version number to `--release` command [#18]
-
-## [0.10.3] - 2021-01-09
-### Fixed
-- Support for multiline links [#16]
-
-## [0.10.2] - 2020-10-11
-### Added
-- New command option --quiet added to cli [#14] [#15]
-
-### Changed
-- `changelong` command will exit with code 1 if it fails to parse the changelog file
-
-## [0.10.1] - 2020-05-04
-### Added
-- New command --latest-release added to cli
-- New command --release added to cli
-
-### Fixed
-- Removed trailing space in the default description generated with --init
-- Updated dependencies
-
-## [0.10.0] - 2020-02-08
-### Added
-- Documentation to extend `Release` class + test coverage [#12] [#13]
-- Ability to use extended `Release` within `parser` [#12] [#13]
-
-### Fixed
-- Upgrade semver and mocha to the latest version
-
-## [0.9.1] - 2019-11-26
-### Fixed
-- Undefined function bug in CLI
-
-## [0.9.0] - 2019-11-26
-### Removed
-- Support for node < 10
-
-## [0.8.2] - 2019-11-26
-### Added
-- Allow to customize the HEAD branch to compare the unreleased versions
-
-### Fixed
-- Compare with master branch in gitlab
-- Nested lists were flatten
-- Updated yargs-parser
-
-## [0.8.1] - 2019-05-27
-### Fixed
-- Support for more than one unreleased version
-- Updated semver to the latest version
-
-## [0.8.0] - 2019-03-02
-### Added
-- New property `Changelog.tagNameBuilder` to customize how the tag names are generated - [#10]
-- New `Release.setDate()` function - [#9]
-
-### Fixed
-- Update `yargs-parser` dependency to v13.0.0
-
-## [0.7.0] - 2018-11-29
-### Changed
-- Removed some spaces before and after some titles to inline with the changelog format
-
-## [0.6.7] - 2018-11-29
-### Fixed
-- Fixed the links sorting to compare issues numerically instead alphabetically
-
-## [0.6.6] - 2018-11-29
-### Changed
-- Order the links alphabetically
-
-## [0.6.5] - 2018-11-01
-### Fixed
-- Updated issue autodetection to prevent unwanted extractions - [#7]
-
-## [0.6.4] - 2018-09-03
-### Added
-- Added `findRelease` function to `Changelog` for finding a release by version number - [#6]
-- Added `setVersion` function to `Release` for changing the version of a release - [#6]
-
-## [0.6.3] - 2018-08-22
-### Fixed
-- Fixed trailing newlines when no links are present - [#5]
-- Fixed case of unreleased version to match http://keepachangelog.com/ - [#4]
-- Fixed Release isEmpty and add tests - [#3]
-
-## [0.6.2] - 2018-07-24
-### Added
-- Support for unreleased versions (releases with version but without date)
-
-## [0.6.1] - 2018-06-30
-### Fixed
-- Prevent inserting duplicated links
-
-## [0.6.0] - 2018-06-12
-### Added
-- CLI Api: New option `--init`, to generate an empty CHANGELOG.md file
-
-## [0.5.2] - 2018-05-12
-### Fixed
-- Issues autodetection links
-
-## [0.5.1] - 2018-05-12
-### Fixed
-- Issues autodetection problems with texts like `#3.4`
-- Test execution was commented
-
-## [0.5.0] - 2018-05-09
-### Added
-- Allow to insert a footer at the end of the changelog
-
-### Changed
-- Placed the urls of the issues at bottom
-- Indent automatically the extra lines of the changes
-
-### Fixed
-- Parser refactoring
-
-## [0.4.0] - 2018-03-22
-### Added
-- Create links automatically to the issues
-
-### Fixed
-- Use UTC date functions to fix decrement issue - [#1]
-
-## [0.3.1] - 2017-12-11
-### Added
-- CLI Api: New option `--file`, to change the filename used
-- CLI Api: New option `--url`, to set or change the project url
-- CLI Api: New option `--https`, to change the use of https in the url scheme
-
-## [0.3.0] - 2017-12-08
-### Added
-- Added colors in CLI
-- Parser errors contains the line number in the CHANGELOG file
-
-### Fixed
-- Fixed parsing bug when the changelog is using incorrect title levels
-
-## [0.2.0] - 2017-12-07
-### Changed
-- Parser improvements
-- Changed the constructor arguments of Changelog, Change and Release classes
-
-### Removed
-- Removed static factories. Use `new` instead.
-
-### Fixed
-- The last version should't have diff link
-
-## 0.1.0 - 2017-12-07
-First version
-
-[#1]: https://github.com/oscarotero/keep-a-changelog/issues/1
-[#3]: https://github.com/oscarotero/keep-a-changelog/issues/3
-[#4]: https://github.com/oscarotero/keep-a-changelog/issues/4
-[#5]: https://github.com/oscarotero/keep-a-changelog/issues/5
-[#6]: https://github.com/oscarotero/keep-a-changelog/issues/6
-[#7]: https://github.com/oscarotero/keep-a-changelog/issues/7
-[#9]: https://github.com/oscarotero/keep-a-changelog/issues/9
-[#10]: https://github.com/oscarotero/keep-a-changelog/issues/10
-[#12]: https://github.com/oscarotero/keep-a-changelog/issues/12
-[#13]: https://github.com/oscarotero/keep-a-changelog/issues/13
-[#14]: https://github.com/oscarotero/keep-a-changelog/issues/14
-[#15]: https://github.com/oscarotero/keep-a-changelog/issues/15
-[#16]: https://github.com/oscarotero/keep-a-changelog/issues/16
-[#18]: https://github.com/oscarotero/keep-a-changelog/issues/18
-
-[0.10.4]: https://github.com/oscarotero/keep-a-changelog/compare/v0.10.3...v0.10.4
-[0.10.3]: https://github.com/oscarotero/keep-a-changelog/compare/v0.10.2...v0.10.3
-[0.10.2]: https://github.com/oscarotero/keep-a-changelog/compare/v0.10.1...v0.10.2
-[0.10.1]: https://github.com/oscarotero/keep-a-changelog/compare/v0.10.0...v0.10.1
-[0.10.0]: https://github.com/oscarotero/keep-a-changelog/compare/v0.9.1...v0.10.0
-[0.9.1]: https://github.com/oscarotero/keep-a-changelog/compare/v0.9.0...v0.9.1
-[0.9.0]: https://github.com/oscarotero/keep-a-changelog/compare/v0.8.2...v0.9.0
-[0.8.2]: https://github.com/oscarotero/keep-a-changelog/compare/v0.8.1...v0.8.2
-[0.8.1]: https://github.com/oscarotero/keep-a-changelog/compare/v0.8.0...v0.8.1
-[0.8.0]: https://github.com/oscarotero/keep-a-changelog/compare/v0.7.0...v0.8.0
-[0.7.0]: https://github.com/oscarotero/keep-a-changelog/compare/v0.6.7...v0.7.0
-[0.6.7]: https://github.com/oscarotero/keep-a-changelog/compare/v0.6.6...v0.6.7
-[0.6.6]: https://github.com/oscarotero/keep-a-changelog/compare/v0.6.5...v0.6.6
-[0.6.5]: https://github.com/oscarotero/keep-a-changelog/compare/v0.6.4...v0.6.5
-[0.6.4]: https://github.com/oscarotero/keep-a-changelog/compare/v0.6.3...v0.6.4
-[0.6.3]: https://github.com/oscarotero/keep-a-changelog/compare/v0.6.2...v0.6.3
-[0.6.2]: https://github.com/oscarotero/keep-a-changelog/compare/v0.6.1...v0.6.2
-[0.6.1]: https://github.com/oscarotero/keep-a-changelog/compare/v0.6.0...v0.6.1
-[0.6.0]: https://github.com/oscarotero/keep-a-changelog/compare/v0.5.2...v0.6.0
-[0.5.2]: https://github.com/oscarotero/keep-a-changelog/compare/v0.5.1...v0.5.2
-[0.5.1]: https://github.com/oscarotero/keep-a-changelog/compare/v0.5.0...v0.5.1
-[0.5.0]: https://github.com/oscarotero/keep-a-changelog/compare/v0.4.0...v0.5.0
-[0.4.0]: https://github.com/oscarotero/keep-a-changelog/compare/v0.3.1...v0.4.0
-[0.3.1]: https://github.com/oscarotero/keep-a-changelog/compare/v0.3.0...v0.3.1
-[0.3.0]: https://github.com/oscarotero/keep-a-changelog/compare/v0.2.0...v0.3.0
-[0.2.0]: https://github.com/oscarotero/keep-a-changelog/compare/v0.1.0...v0.2.0
-=======
 ## [2.0.0] - 2021-12-08
 New version merging Deno and Node code. There are no changes.
 
-[2.0.0]: https://github.com/oscarotero/keep-a-changelog/releases/tag/v2.0.0
->>>>>>> 6343a15a
+[2.0.0]: https://github.com/oscarotero/keep-a-changelog/releases/tag/v2.0.0